--- conflicted
+++ resolved
@@ -116,24 +116,7 @@
                             atten_hats.append(atten_hat)
 
                         atten_hat = torch.cat(atten_hats)
-<<<<<<< HEAD
-                        processed_tensor = torch.zeros(
-                            (points_shape[0], points_shape[1], 1),
-                            dtype=torch.float32,
-                            device=self.fabric.device,
-                        ).view(-1, 1)
 
-                        processed_tensor[~zero_points_mask] = atten_hat
-                        atten_hat = processed_tensor.view(points_shape[0], points_shape[1])
-                        if y_pred is None:
-                            y_pred = (torch.sum(atten_hat, dim=1) * (self.projector.distances / (self.geometry.max_distance_traveled))
-                                / self.config.accumulation_steps)  # * (self.ct_sampler.distance_between_points / self.geometry.max_distance_traveled)
-                        else:
-                            y_pred += (
-                                torch.sum(atten_hat, dim=1) * (self.projector.distances / (self.geometry.max_distance_traveled))
-                                / self.config.accumulation_steps)
-                            
-=======
                         processed_tensor = torch.zeros((points_shape[0], points_shape[1], 1), dtype=torch.float32, device=self.fabric.device,).view(-1, 1)
                         processed_tensor[~zero_points_mask] = atten_hat
                         atten_hat = processed_tensor.view(points_shape[0], points_shape[1])
@@ -141,7 +124,7 @@
                             y_pred = (torch.sum(atten_hat, dim=1) * (self.projector.distances / (self.geometry.max_distance_traveled)) / self.config.accumulation_steps)  # * (self.ct_sampler.distance_between_points / self.geometry.max_distance_traveled)
                         else:
                             y_pred += (torch.sum(atten_hat, dim=1) * (self.projector.distances / (self.geometry.max_distance_traveled)) / self.config.accumulation_steps)
->>>>>>> f85642c7
+                            
                     if self.config.add_poisson:
                         y_pred = (y_pred + torch.poisson(y_pred * 1e5) / 1e5) / 2
 
