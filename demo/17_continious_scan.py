from pathlib import Path
import yaml
import numpy as np
import nect
import torch 
from nect.config import MLPNetConfig

data_path = "/cluster/home/kristiac/NeCT/Datasets/continious_scans/"#simulatedfluidinvasion/"#
"""
config_file = Path(data_path) / "config.yaml"
with open(config_file, "r") as f:
    config = yaml.safe_load(f)
config["img_path"] = str(Path(data_path) / "projections")
tmp_config_file = Path(data_path) / "config_tmp.yaml"
with open(tmp_config_file, "w") as f:
    yaml.safe_dump(config, f)
nect.export_dataset_to_npy(tmp_config_file, Path(data_path) / "projections.npy")
"""
geometry_file = Path(data_path) / "geometry_100.yaml"
geometry = nect.Geometry.from_yaml(geometry_file)

"""
# run reconstruction using the new .npy projections
reconstruction_path_static, output_path = nect.reconstruct(
    geometry=geometry,
    projections=str(Path(data_path) / "projections.npy"),
    quality="high",
    mode="static",
    exp_name="static_init",
    config_override={
        "epochs": "1x",
        "checkpoint_interval": 0,
        "image_interval": 10,
        "plot_type": "XZ",
        "encoder": {
            "otype": "HashGrid",
            "n_levels": 21,
            "n_features_per_level": 4,
            "log2_hashmap_size": 21,
            "base_resolution": 16,
            "max_resolution_factor": 2,
        },
        "net": MLPNetConfig(
            otype="FullyFusedMLP",
            activation="LeakyReLU",
            output_activation="ReLU",
            n_neurons=128,
            n_hidden_layers=4,
            include_identity=False,
            include_adaptive_skip=False,
        ),
    },
)
"""

reconstruction_path_dynamic, _ = nect.reconstruct_continious_scan(
    geometry=geometry,
    projections=str(Path(data_path) / "projections_100.npy"),
    quality="high",
    mode="static",
    exp_name="static_continious",
    config_override={
<<<<<<< HEAD
        "epochs": "5x",
=======
        "epochs": "7x",
>>>>>>> 5f43c433
        "checkpoint_interval": 0,
        "image_interval": 0,
        "plot_type": "XZ",
        "base_lr": 0.0001,
        "warmup": {
            "steps": 1400*10,
            "lr0": 0.0001,
        },
        "encoder": {
            "otype": "HashGrid",
            "n_levels": 21,
            "n_features_per_level": 4,
            "log2_hashmap_size": 21,
            "base_resolution": 16,
            "max_resolution_factor": 2,
        },
        "net": MLPNetConfig(
            otype="FullyFusedMLP",
            activation="LeakyReLU",
            output_activation="ReLU",
            n_neurons=128,
            n_hidden_layers=4,
            include_identity=False,
            include_adaptive_skip=False,
        ),
        "accumulation_steps": 4,
        "continous_scanning": True,
        
    },)<|MERGE_RESOLUTION|>--- conflicted
+++ resolved
@@ -60,11 +60,7 @@
     mode="static",
     exp_name="static_continious",
     config_override={
-<<<<<<< HEAD
         "epochs": "5x",
-=======
-        "epochs": "7x",
->>>>>>> 5f43c433
         "checkpoint_interval": 0,
         "image_interval": 0,
         "plot_type": "XZ",
